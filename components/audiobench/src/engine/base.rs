use super::codegen::{self, CodeGenResult};
use super::data_routing::{FeedbackDisplayer, ControlDynDataCollector};
use super::data_transfer::{DataFormat, GlobalData, GlobalParameters};
use super::julia_thread;
use super::parts::ModuleGraph;
use super::program_wrapper::{AudiobenchExecutor, AudiobenchExecutorBuilder, NoteTracker};
use crate::registry::{save_data::Patch, Registry};
use julia_helper::GeneratedCode;
use shared_util::{perf_counter::sections, prelude::*};
<<<<<<< HEAD
use std::sync::mpsc::{self, Receiver, SyncSender};
use std::sync::Mutex;
=======
>>>>>>> 0a6b5dab
use std::time::{Duration, Instant};

const DEFAULT_CHANNELS: usize = 2;
const DEFAULT_BUFFER_LENGTH: usize = 512;
const DEFAULT_SAMPLE_RATE: usize = 44100;
const FEEDBACK_UPDATE_INTERVAL: Duration = Duration::from_millis(50);

type PreferredPerfCounter = shared_util::perf_counter::SimplePerfCounter;

struct UiThreadData {
    registry: Rcrc<Registry>,
    module_graph: Rcrc<ModuleGraph>,
    dyn_data_collector: ControlDynDataCollector,
    feedback_displayer: FeedbackDisplayer,
    current_patch_save_data: Rcrc<Patch>,
}

<<<<<<< HEAD
pub(super) struct CrossThreadData {
    pub julia_thread_status: julia_thread::Status,
    /// We put this in with the other ctd instead of giving each thread its own copy so that we
    /// don't get a situation where two threads send two requests at the same time thinking the
    /// thread is not busy (julia_thread_status) and expecting to get a result back quickly.
    pub julia_request_input: SyncSender<julia_thread::Request>,
    pub global_params: GlobalParameters,
    // new_source: Option<(GeneratedCode, DataFormat)>,
    // new_dyn_data: Option<Vec<()>>, // Previously OwnedIOData
    // new_feedback_data: Option<Vec<f32>>,
    pub critical_error: Option<String>,
    pub perf_counter: PreferredPerfCounter,
=======
struct CrossThreadData {
    host_format: HostFormat,
    notes: NoteTracker,
    new_source: Option<(String, DataFormat)>,
    new_autocon_dyn_data: Option<Vec<f32>>,
    new_staticon_dyn_data: Option<Vec<OwnedIOData>>,
    new_feedback_data: Option<Vec<f32>>,
    critical_error: Option<String>,
    perf_counter: PreferredPerfCounter,
    // Set if the audio thread has triggered something that requires recompiling.
    request_recompile: bool,
    currently_compiling: bool,
>>>>>>> 0a6b5dab
}

struct AudioThreadData {
    audio_buffer: Vec<f32>,
    global_data: GlobalData,
    last_feedback_data_update: Instant,
    audio_response_output: Receiver<julia_thread::AudioResponse>,
}

<<<<<<< HEAD
pub struct Engine {
    utd: UiThreadData,
    ctd_mux: Arc<Mutex<CrossThreadData>>,
    atd: AudioThreadData,
=======
pub struct UiThreadEngine {
    data: UiThreadData,
    ctd_mux: Arcmux<CrossThreadData>,
>>>>>>> 0a6b5dab
}

pub struct AudioThreadEngine {
    data: AudioThreadData,
    ctd_mux: Arcmux<CrossThreadData>,
}

<<<<<<< HEAD
    pub fn new(registry: &mut Registry) -> Result<Self, String> {
        let mut module_graph = ModuleGraph::new();
        let global_params = GlobalParameters {
            channels: DEFAULT_CHANNELS,
            buffer_length: DEFAULT_BUFFER_LENGTH,
            sample_rate: DEFAULT_SAMPLE_RATE,
        };
        let default_patch = Rc::clone(
            registry
                .get_patch_by_name("Factory:patches/default.abpatch")
                .ok_or("Could not find Factory:patches/default.abpatch".to_owned())?,
        );
        default_patch
            .borrow()
            .restore_note_graph(&mut module_graph, registry)
            .map_err(|err| {
                format!(
                    concat!(
                        "Default patch failed to load!\n",
                        "This is a critical error, please submit a bug report containing this ",
                        "error:\n\n{}",
                    ),
                    err
                )
            })?;
        let CodeGenResult {
            code,
            dyn_data_collector,
            feedback_displayer,
            data_format,
        } = codegen::generate_code(&module_graph, &global_params).map_err(|_| {
            format!(concat!(
                "Default patch contains feedback loops!\n",
                "This is a critical error, please submit a bug report containing this ",
                "error.",
            ),)
        })?;

        let (reqi, reqo) = mpsc::sync_channel(0);
        let (audio_resi, audio_reso) = mpsc::sync_channel(0);

        let utd = UiThreadData {
            module_graph: rcrc(module_graph),
            dyn_data_collector,
            feedback_displayer,
            current_patch_save_data: default_patch,
        };

        let atd = AudioThreadData {
            audio_buffer: vec![0.0; data_format.global_params.buffer_length * 2],
            global_data: GlobalData::new(),
            last_feedback_data_update: Instant::now(),
            audio_response_output: audio_reso,
        };

        let global_params_2 = global_params.clone();
        let ctd = CrossThreadData {
            julia_thread_status: julia_thread::Status::Busy,
            julia_request_input: reqi,
            global_params,
            critical_error: None,
            perf_counter: PreferredPerfCounter::new(),
        };
        let ctd_mux = Arc::new(Mutex::new(ctd));

        let executor_builder = AudiobenchExecutorBuilder::new(registry);
        let julia_ctd_mux = Arc::clone(&ctd_mux);
        let julia_executor = move || {
            julia_thread::entry(
                julia_ctd_mux,
                global_params_2,
                executor_builder,
                code,
                reqo,
                audio_resi,
            );
        };
        std::thread::Builder::new()
            .name("julia_executor".to_owned())
            .spawn(julia_executor);

        Ok(Self { utd, ctd_mux, atd })
=======
pub fn new_engine(
    registry_ptr: Rcrc<Registry>,
) -> Result<(Rcrc<UiThreadEngine>, Rcrc<AudioThreadEngine>), String> {
    let registry = registry_ptr.borrow_mut();
    let mut module_graph = ModuleGraph::new();
    let host_format = HostFormat {
        buffer_len: DEFAULT_BUFFER_LENGTH,
        sample_rate: DEFAULT_SAMPLE_RATE,
    };
    let default_patch = Rc::clone(
        registry
            .get_patch_by_name("factory:patches/default.abpatch")
            .ok_or("Could not find factory:patches/default.abpatch".to_owned())?,
    );
    default_patch
        .borrow()
        .restore_note_graph(&mut module_graph, &*registry)
        .map_err(|err| {
            format!(
                concat!(
                    "Default patch failed to load!\n",
                    "This is a critical error, please submit a bug report containing this ",
                    "error:\n\n{}",
                ),
                err
            )
        })?;
    let CodeGenResult {
        code,
        autocon_dyn_data_collector,
        staticon_dyn_data_collector,
        feedback_displayer,
        data_format,
    } = codegen::generate_code(&module_graph, &host_format).map_err(|_| {
        format!(concat!(
            "Default patch contains feedback loops!\n",
            "This is a critical error, please submit a bug report containing this ",
            "error.",
        ),)
    })?;
    let utd = UiThreadData {
        registry: Rc::clone(&registry_ptr),
        module_graph: rcrc(module_graph),
        autocon_dyn_data_collector,
        staticon_dyn_data_collector,
        feedback_displayer,
        current_patch_save_data: default_patch,
    };

    let mut compiler = AudiobenchCompiler::new(&*registry);
    let program = compiler.compile(code, data_format.clone()).map_err(|err| {
        format!(
            concat!(
                "Default patch failed to compile!\n",
                "This is a critical error, please submit a bug report containing this ",
                "error:\n\n{}"
            ),
            err
        )
    })?;
    let atd = AudioThreadData {
        compiler,
        current_program: Some(program),
        host_data: HostData::new(),
        audio_buffer: vec![0.0; data_format.host_format.buffer_len * 2],
        last_feedback_data_update: Instant::now(),
    };

    let ctd = CrossThreadData {
        host_format,
        notes: NoteTracker::new(data_format.clone()),
        new_source: None,
        new_autocon_dyn_data: None,
        new_staticon_dyn_data: None,
        new_feedback_data: None,
        critical_error: None,
        perf_counter: PreferredPerfCounter::new(),
        request_recompile: false,
        currently_compiling: false,
    };
    let ctd_mux = arcmux(ctd);

    Ok((
        rcrc(UiThreadEngine {
            data: utd,
            ctd_mux: Arc::clone(&ctd_mux),
        }),
        rcrc(AudioThreadEngine {
            data: atd,
            ctd_mux: Arc::clone(&ctd_mux),
        }),
    ))
}

impl UiThreadEngine {
    pub fn perf_counter_report(&self) -> String {
        self.ctd_mux.lock().unwrap().perf_counter.report()
>>>>>>> 0a6b5dab
    }

    pub fn clone_critical_error(&self) -> Option<String> {
        self.ctd_mux.lock().unwrap().critical_error.clone()
    }

    pub fn is_julia_thread_busy(&self) -> bool {
        self.ctd_mux.lock().unwrap().julia_thread_status == julia_thread::Status::Busy
    }

    pub fn rename_current_patch(&mut self, name: String) {
        assert!(self.data.current_patch_save_data.borrow().is_writable());
        let mut patch_ref = self.data.current_patch_save_data.borrow_mut();
        patch_ref.set_name(name);
        patch_ref.write().unwrap();
    }

    pub fn borrow_registry(&self) -> &Rcrc<Registry> {
        &self.data.registry
    }

    pub fn save_current_patch(&mut self) {
        assert!(self.data.current_patch_save_data.borrow().is_writable());
        let mut patch_ref = self.data.current_patch_save_data.borrow_mut();
        let reg = self.data.registry.borrow();
        patch_ref.save_note_graph(&*self.data.module_graph.borrow(), &*reg);
        patch_ref.write().unwrap();
    }

    pub fn borrow_current_patch(&self) -> &Rcrc<Patch> {
        &self.data.current_patch_save_data
    }

    pub fn serialize_current_patch(&self) -> String {
        let mut patch_ref = self.data.current_patch_save_data.borrow_mut();
        let reg = self.data.registry.borrow();
        patch_ref.save_note_graph(&*self.data.module_graph.borrow(), &*reg);
        patch_ref.serialize()
    }

    pub fn save_current_patch_with_new_name(&mut self) -> &Rcrc<Patch> {
        let mut reg = self.data.registry.borrow_mut();
        let patch = self.borrow_current_patch().borrow();
        let name = shared_util::increment_name(patch.borrow_name());
        let new_patch = Rc::clone(reg.create_new_user_patch());
        let mut new_patch_ref = new_patch.borrow_mut();
        new_patch_ref.set_name(name);
        new_patch_ref.save_note_graph(&*self.data.module_graph.borrow(), &*reg);
        new_patch_ref.write().unwrap();
        drop(new_patch_ref);
        drop(patch);
        drop(reg);
        // Don't reload anything because we are just copying the current patch data.
        self.data.current_patch_save_data = new_patch;
        &self.data.current_patch_save_data
    }

    pub fn new_patch_from_clipboard(
        &mut self,
        clipboard_data: &[u8],
    ) -> Result<&Rcrc<Patch>, String> {
        let mut reg = self.data.registry.borrow_mut();
        let new_patch = Rc::clone(reg.create_new_user_patch());
        let mut new_patch_ref = new_patch.borrow_mut();
        new_patch_ref.load_from_serialized_data(clipboard_data, &*reg)?;
        let name = format!("{} (pasted)", new_patch_ref.borrow_name());
        new_patch_ref.set_name(name);
        drop(new_patch_ref);
        drop(reg);
        self.load_patch(Rc::clone(&new_patch))?;
        Ok(&self.data.current_patch_save_data)
    }

    pub fn load_patch(&mut self, patch: Rcrc<Patch>) -> Result<(), String> {
        let reg = self.data.registry.borrow();
        self.data.current_patch_save_data = patch;
        self.data
            .current_patch_save_data
            .borrow()
            .restore_note_graph(&mut *self.data.module_graph.borrow_mut(), &*reg)?;
        drop(reg);
        self.recompile();
        Ok(())
    }

    pub fn borrow_module_graph_ref(&self) -> &Rcrc<ModuleGraph> {
        &self.data.module_graph
    }

    pub fn recompile(&mut self) {
        let mut ctd = self.ctd_mux.lock().unwrap();

        let module_graph_ref = self.data.module_graph.borrow();
        let section = ctd.perf_counter.begin_section(&sections::GENERATE_CODE);
<<<<<<< HEAD
        let new_gen = codegen::generate_code(&*module_graph_ref, &ctd.global_params)
            .map_err(|_| format!("The note graph cannot contain feedback loops"))?;
=======
        let new_gen = codegen::generate_code(&*module_graph_ref, &ctd.host_format)
            .map_err(|_| format!("The note graph cannot contain feedback loops"));
>>>>>>> 0a6b5dab
        ctd.perf_counter.end_section(section);
        let new_gen = new_gen.expect("TODO: Nice error.");
        drop(module_graph_ref);
        let section = ctd
            .perf_counter
            .begin_section(&sections::COLLECT_CONTROL_DATA);
        // ctd.new_dyn_data = Some(new_gen.dyn_data_collector.collect_data());
        ctd.perf_counter.end_section(section);
<<<<<<< HEAD
        // ctd.new_feedback_data = None;
        self.utd.dyn_data_collector = new_gen.dyn_data_collector;
        self.utd.feedback_displayer = new_gen.feedback_displayer;
        Ok(())
    }

    pub fn reload_dyn_data(&mut self) {
=======
        let section = ctd
            .perf_counter
            .begin_section(&sections::COLLECT_STATICON_DATA);
        ctd.new_staticon_dyn_data = Some(new_gen.staticon_dyn_data_collector.collect_data());
        ctd.perf_counter.end_section(section);
        ctd.new_feedback_data = None;
        self.data.autocon_dyn_data_collector = new_gen.autocon_dyn_data_collector;
        self.data.staticon_dyn_data_collector = new_gen.staticon_dyn_data_collector;
        self.data.feedback_displayer = new_gen.feedback_displayer;
    }

    /// Recompiles everything if the audio thread has encountered something that requires
    /// recompiling. This method exists because compilation is started by the UI thread.
    pub fn recompile_if_requested_by_audio_thread(&mut self) {
        let mut ctd = self.ctd_mux.lock().unwrap();
        if ctd.request_recompile {
            ctd.request_recompile = false;
            drop(ctd);
            self.recompile();
        }
    }

    pub fn reload_autocon_dyn_data(&mut self) {
        let mut ctd = self.ctd_mux.lock().unwrap();

        let section = ctd
            .perf_counter
            .begin_section(&sections::COLLECT_AUTOCON_DATA);
        ctd.new_autocon_dyn_data = Some(self.data.autocon_dyn_data_collector.collect_data());
        ctd.perf_counter.end_section(section);
    }

    pub fn reload_staticon_dyn_data(&mut self) {
>>>>>>> 0a6b5dab
        let mut ctd = self.ctd_mux.lock().unwrap();

        let section = ctd
            .perf_counter
<<<<<<< HEAD
            .begin_section(&sections::COLLECT_CONTROL_DATA);
        // ctd.new_dyn_data = Some(self.utd.dyn_data_collector.collect_data());
=======
            .begin_section(&sections::COLLECT_STATICON_DATA);
        ctd.new_staticon_dyn_data = Some(self.data.staticon_dyn_data_collector.collect_data());
>>>>>>> 0a6b5dab
        ctd.perf_counter.end_section(section);
    }

    /// Feedback data is generated on the audio thread. This method uses a mutex to retrieve that
    /// data and copy it so that it can be displayed in the GUI. Nothing will happen if there is no
    /// new data so this is okay to call relatively often. It also does not block on waiting for
    /// the mutex.
    pub fn display_new_feedback_data(&mut self) {
        if let Ok(mut ctd) = self.ctd_mux.try_lock() {
<<<<<<< HEAD
            // if let Some(data) = ctd.new_feedback_data.take() {
            //     self.utd.feedback_displayer.display_feedback(&data[..]);
            // }
=======
            if let Some(data) = ctd.new_feedback_data.take() {
                self.data.feedback_displayer.display_feedback(&data[..]);
            }
>>>>>>> 0a6b5dab
        }
    }
}

<<<<<<< HEAD
    // AUDIO THREAD METHODS ========================================================================
    pub fn set_global_params(&mut self, buffer_length: usize, sample_rate: usize) {
        let mut ctd = self.ctd_mux.lock().unwrap();

        // Avoid recompiling if there was no change.
        if buffer_length != ctd.global_params.buffer_length
            || sample_rate != ctd.global_params.sample_rate
        {
            ctd.global_params.buffer_length = buffer_length;
            ctd.global_params.sample_rate = sample_rate;
            drop(ctd);
            // This only errs if we have a feedback loop. Changing meta params does not introduce
            // feedback loops.
            // TODO: This is only supposed to be called from the UI thread.
            self.recompile().unwrap();
=======
impl AudioThreadEngine {
    pub fn set_host_format(&mut self, buffer_len: usize, sample_rate: usize) {
        let mut ctd = self.ctd_mux.lock().unwrap();

        // Avoid recompiling if there was no change.
        if buffer_len != ctd.host_format.buffer_len || sample_rate != ctd.host_format.sample_rate {
            ctd.host_format.buffer_len = buffer_len;
            ctd.host_format.sample_rate = sample_rate;
            ctd.request_recompile = true;
>>>>>>> 0a6b5dab
        }
    }

    pub fn start_note(&mut self, index: usize, velocity: f32) {
<<<<<<< HEAD
        // TODO: Don't wait for julia thread.
        let mut ctd = self.ctd_mux.lock().unwrap();
        ctd.julia_request_input
            .send(julia_thread::Request::StartNote { index, velocity })
            .unwrap();
=======
        if let Some(program) = &mut self.data.current_program {
            let mut ctd = self.ctd_mux.lock().unwrap();
            match program.create_static_data() {
                Ok(data) => ctd.notes.start_note(data, index, velocity),
                Err(error) => ctd.critical_error = Some(error),
            }
        }
>>>>>>> 0a6b5dab
    }

    pub fn release_note(&mut self, index: usize) {
        // TODO: Don't wait for julia thread.
        let mut ctd = self.ctd_mux.lock().unwrap();
        ctd.julia_request_input
            .send(julia_thread::Request::ReleaseNote { index })
            .unwrap();
    }

    pub fn set_pitch_wheel(&mut self, new_pitch_wheel: f32) {
        assert!(
            new_pitch_wheel >= -1.0 && new_pitch_wheel <= 1.0,
            "{} is not a valid pitch wheel value.",
            new_pitch_wheel
        );
<<<<<<< HEAD
        self.atd.global_data.pitch_wheel = new_pitch_wheel;
=======
        self.data.host_data.pitch_wheel_value = new_pitch_wheel;
>>>>>>> 0a6b5dab
    }

    pub fn set_control(&mut self, index: usize, value: f32) {
        assert!(
            value >= -1.0 && value <= 1.0,
            "{} is not a valid control value.",
            value
        );
        assert!(index < 128, "{} is not a valid control index.", index);
<<<<<<< HEAD
        self.atd.global_data.controller_values[index] = value;
    }

    pub fn set_bpm(&mut self, bpm: f32) {
        self.atd.global_data.bpm = bpm;
    }

    pub fn set_elapsed_time(&mut self, time: f32) {
        self.atd.global_data.elapsed_time = time;
    }

    pub fn set_elapsed_beats(&mut self, beats: f32) {
        self.atd.global_data.elapsed_beats = beats;
    }

    pub fn render_audio(&mut self) -> Vec<f32> {
        // TODO: Also this.
        // if let Some((code, data_format)) = ctd.new_source.take() {
        //     ctd.notes.set_data_format(data_format.clone());
        //     let section = ctd.perf_counter.begin_section(&sections::COMPILE_CODE);
        //     ctd.currently_compiling = true;
        //     // Compilation takes a while. Drop ctd so that other threads can use it.
        //     drop(ctd);
        //     let res = self.atd.executor.change_generated_code(code);
        //     ctd = self.ctd_mux.lock().unwrap();
        //     if let Err(err) = res {
        //         ctd.critical_error = Some(format!(
        //             concat!(
        //                 "Note graph failed to compile!\n",
        //                 "This is a critical error, please submit a bug report containing this error ",
        //                 "message:\n\n{}",
        //             ),
        //             err
        //         ));
        //     }
        //     ctd.currently_compiling = false;
        //     ctd.perf_counter.end_section(section);
        // }
        // TODO: This.
        // if let Some(program) = &mut self.atd.current_program {
        //     let mut input_packer = program.get_input_packer();
        //     if let Some(new_dyn_data) = ctd.new_dyn_data.take() {
        //         input_packer.set_dyn_data(&new_dyn_data[..]);
        //     }
        // }
=======
        self.data.host_data.controller_values[index] = value;
    }

    pub fn set_bpm(&mut self, bpm: f32) {
        self.data.host_data.bpm = bpm;
    }

    pub fn set_song_time(&mut self, time: f32) {
        self.data.host_data.song_time = time;
    }

    pub fn set_song_beats(&mut self, beats: f32) {
        self.data.host_data.song_beats = beats;
    }

    pub fn render_audio(&mut self) -> &[f32] {
        let mut ctd = self.ctd_mux.lock().unwrap();

        // Don't run the program if we are waiting for it to be recompiled.
        if ctd.request_recompile {
            return &self.data.audio_buffer[..];
        }

        if let Some((code, data_format)) = ctd.new_source.take() {
            ctd.notes.set_data_format(data_format.clone());
            let section = ctd.perf_counter.begin_section(&sections::COMPILE_CODE);
            ctd.currently_compiling = true;
            // Compilation takes a while. Drop ctd so that other threads can use it.
            drop(ctd);
            self.data.compiler.reset_performance_counters();
            match self.data.compiler.compile(code, data_format) {
                Ok(program) => {
                    ctd = self.ctd_mux.lock().unwrap();
                    self.data.current_program = Some(program);
                }
                Err(err) => {
                    ctd = self.ctd_mux.lock().unwrap();
                    self.data.current_program = None;
                    ctd.critical_error = Some(format!(
                    concat!(
                        "Note graph failed to compile!\n",
                        "This is a critical error, please submit a bug report containing this error ",
                        "message:\n\n{}",
                    ),
                    err
                ));
                }
            }
            ctd.currently_compiling = false;
            ctd.perf_counter.end_section(section);
            // The compiler has its own performance counters, this method adds anything they
            // measure to our global performance counter.
            self.data
                .compiler
                .tally_performance_counters(&mut ctd.perf_counter);
        }
        if let Some(program) = &mut self.data.current_program {
            let mut input_packer = program.get_input_packer();
            if let Some(new_autocon_dyn_data) = ctd.new_autocon_dyn_data.take() {
                input_packer.set_autocon_dyn_data(&new_autocon_dyn_data[..]);
            }
            if let Some(new_staticon_dyn_data) = ctd.new_staticon_dyn_data.take() {
                input_packer.set_staticon_dyn_data(&new_staticon_dyn_data[..]);
            }
        }
        let audio_buf_len = ctd.host_format.buffer_len * 2;
        if self.data.audio_buffer.len() != audio_buf_len {
            self.data.audio_buffer.resize(audio_buf_len, 0.0);
        }
>>>>>>> 0a6b5dab
        let update_feedback_data =
            self.data.last_feedback_data_update.elapsed() > FEEDBACK_UPDATE_INTERVAL;
        if update_feedback_data {
            self.data.last_feedback_data_update = Instant::now();
        }
<<<<<<< HEAD
        let mut ctd = self.ctd_mux.lock().unwrap();
        let ok = ctd
            .julia_request_input
            .try_send(julia_thread::Request::Render(self.atd.global_data.clone()))
            .is_ok();
        let buf_time =
            ctd.global_params.buffer_length as f32 / ctd.global_params.sample_rate as f32;
        drop(ctd);
        self.atd.global_data.elapsed_time += buf_time;
        self.atd.global_data.elapsed_beats += buf_time * self.atd.global_data.bpm / 60.0;
        if ok {
            if let Ok(result) = self.atd.audio_response_output.recv() {
                return result.audio;
            }
        }
        let mut ctd = self.ctd_mux.lock().unwrap();
        let size = ctd.global_params.channels * ctd.global_params.buffer_length;
        vec![0.0; size]
        // if self.atd.executor.is_generated_code_loaded() {
        //     let CrossThreadData {
        //         notes,
        //         perf_counter,
        //         ..
        //     } = &mut *ctd;
        //     let result = self.atd.executor.execute(
        //         update_feedback_data,
        //         &mut self.atd.global_data,
        //         notes,
        //         &mut self.atd.audio_buffer[..],
        //         perf_counter,
        //     );
        //     if let Err(err) = result {
        //         ctd.critical_error = Some(err);
        //     // TODO: Clear program?
        //     } else if let Ok(true) = result {
        //         // Returns true if new feedback data was written.
        //         // TODO: This.
        //         // ctd.new_feedback_data = Some(Vec::from(
        //         //     program.get_output_unpacker().borrow_feedback_data(),
        //         // ));
        //     }
        // }
=======
        if let Some(program) = &mut self.data.current_program {
            let CrossThreadData {
                notes,
                perf_counter,
                ..
            } = &mut *ctd;
            let result = program.execute(
                update_feedback_data,
                &mut self.data.host_data,
                notes,
                &mut self.data.audio_buffer[..],
                perf_counter,
            );
            if let Err(err) = result {
                ctd.critical_error = Some(err);
                self.data.current_program = None;
            } else if let Ok(true) = result {
                // Returns true if new feedback data was written.
                if let Some(data) = program.get_output_unpacker().borrow_feedback_data() {
                    ctd.new_feedback_data = Some(Vec::from(data));
                }
            }
        }
        &self.data.audio_buffer[..]
>>>>>>> 0a6b5dab
    }
}<|MERGE_RESOLUTION|>--- conflicted
+++ resolved
@@ -7,11 +7,8 @@
 use crate::registry::{save_data::Patch, Registry};
 use julia_helper::GeneratedCode;
 use shared_util::{perf_counter::sections, prelude::*};
-<<<<<<< HEAD
 use std::sync::mpsc::{self, Receiver, SyncSender};
 use std::sync::Mutex;
-=======
->>>>>>> 0a6b5dab
 use std::time::{Duration, Instant};
 
 const DEFAULT_CHANNELS: usize = 2;
@@ -29,7 +26,6 @@
     current_patch_save_data: Rcrc<Patch>,
 }
 
-<<<<<<< HEAD
 pub(super) struct CrossThreadData {
     pub julia_thread_status: julia_thread::Status,
     /// We put this in with the other ctd instead of giving each thread its own copy so that we
@@ -42,20 +38,6 @@
     // new_feedback_data: Option<Vec<f32>>,
     pub critical_error: Option<String>,
     pub perf_counter: PreferredPerfCounter,
-=======
-struct CrossThreadData {
-    host_format: HostFormat,
-    notes: NoteTracker,
-    new_source: Option<(String, DataFormat)>,
-    new_autocon_dyn_data: Option<Vec<f32>>,
-    new_staticon_dyn_data: Option<Vec<OwnedIOData>>,
-    new_feedback_data: Option<Vec<f32>>,
-    critical_error: Option<String>,
-    perf_counter: PreferredPerfCounter,
-    // Set if the audio thread has triggered something that requires recompiling.
-    request_recompile: bool,
-    currently_compiling: bool,
->>>>>>> 0a6b5dab
 }
 
 struct AudioThreadData {
@@ -65,16 +47,10 @@
     audio_response_output: Receiver<julia_thread::AudioResponse>,
 }
 
-<<<<<<< HEAD
 pub struct Engine {
     utd: UiThreadData,
     ctd_mux: Arc<Mutex<CrossThreadData>>,
     atd: AudioThreadData,
-=======
-pub struct UiThreadEngine {
-    data: UiThreadData,
-    ctd_mux: Arcmux<CrossThreadData>,
->>>>>>> 0a6b5dab
 }
 
 pub struct AudioThreadEngine {
@@ -82,7 +58,7 @@
     ctd_mux: Arcmux<CrossThreadData>,
 }
 
-<<<<<<< HEAD
+impl Engine {
     pub fn new(registry: &mut Registry) -> Result<Self, String> {
         let mut module_graph = ModuleGraph::new();
         let global_params = GlobalParameters {
@@ -165,105 +141,6 @@
             .spawn(julia_executor);
 
         Ok(Self { utd, ctd_mux, atd })
-=======
-pub fn new_engine(
-    registry_ptr: Rcrc<Registry>,
-) -> Result<(Rcrc<UiThreadEngine>, Rcrc<AudioThreadEngine>), String> {
-    let registry = registry_ptr.borrow_mut();
-    let mut module_graph = ModuleGraph::new();
-    let host_format = HostFormat {
-        buffer_len: DEFAULT_BUFFER_LENGTH,
-        sample_rate: DEFAULT_SAMPLE_RATE,
-    };
-    let default_patch = Rc::clone(
-        registry
-            .get_patch_by_name("factory:patches/default.abpatch")
-            .ok_or("Could not find factory:patches/default.abpatch".to_owned())?,
-    );
-    default_patch
-        .borrow()
-        .restore_note_graph(&mut module_graph, &*registry)
-        .map_err(|err| {
-            format!(
-                concat!(
-                    "Default patch failed to load!\n",
-                    "This is a critical error, please submit a bug report containing this ",
-                    "error:\n\n{}",
-                ),
-                err
-            )
-        })?;
-    let CodeGenResult {
-        code,
-        autocon_dyn_data_collector,
-        staticon_dyn_data_collector,
-        feedback_displayer,
-        data_format,
-    } = codegen::generate_code(&module_graph, &host_format).map_err(|_| {
-        format!(concat!(
-            "Default patch contains feedback loops!\n",
-            "This is a critical error, please submit a bug report containing this ",
-            "error.",
-        ),)
-    })?;
-    let utd = UiThreadData {
-        registry: Rc::clone(&registry_ptr),
-        module_graph: rcrc(module_graph),
-        autocon_dyn_data_collector,
-        staticon_dyn_data_collector,
-        feedback_displayer,
-        current_patch_save_data: default_patch,
-    };
-
-    let mut compiler = AudiobenchCompiler::new(&*registry);
-    let program = compiler.compile(code, data_format.clone()).map_err(|err| {
-        format!(
-            concat!(
-                "Default patch failed to compile!\n",
-                "This is a critical error, please submit a bug report containing this ",
-                "error:\n\n{}"
-            ),
-            err
-        )
-    })?;
-    let atd = AudioThreadData {
-        compiler,
-        current_program: Some(program),
-        host_data: HostData::new(),
-        audio_buffer: vec![0.0; data_format.host_format.buffer_len * 2],
-        last_feedback_data_update: Instant::now(),
-    };
-
-    let ctd = CrossThreadData {
-        host_format,
-        notes: NoteTracker::new(data_format.clone()),
-        new_source: None,
-        new_autocon_dyn_data: None,
-        new_staticon_dyn_data: None,
-        new_feedback_data: None,
-        critical_error: None,
-        perf_counter: PreferredPerfCounter::new(),
-        request_recompile: false,
-        currently_compiling: false,
-    };
-    let ctd_mux = arcmux(ctd);
-
-    Ok((
-        rcrc(UiThreadEngine {
-            data: utd,
-            ctd_mux: Arc::clone(&ctd_mux),
-        }),
-        rcrc(AudioThreadEngine {
-            data: atd,
-            ctd_mux: Arc::clone(&ctd_mux),
-        }),
-    ))
-}
-
-impl UiThreadEngine {
-    pub fn perf_counter_report(&self) -> String {
-        self.ctd_mux.lock().unwrap().perf_counter.report()
->>>>>>> 0a6b5dab
     }
 
     pub fn clone_critical_error(&self) -> Option<String> {
@@ -358,13 +235,8 @@
 
         let module_graph_ref = self.data.module_graph.borrow();
         let section = ctd.perf_counter.begin_section(&sections::GENERATE_CODE);
-<<<<<<< HEAD
         let new_gen = codegen::generate_code(&*module_graph_ref, &ctd.global_params)
             .map_err(|_| format!("The note graph cannot contain feedback loops"))?;
-=======
-        let new_gen = codegen::generate_code(&*module_graph_ref, &ctd.host_format)
-            .map_err(|_| format!("The note graph cannot contain feedback loops"));
->>>>>>> 0a6b5dab
         ctd.perf_counter.end_section(section);
         let new_gen = new_gen.expect("TODO: Nice error.");
         drop(module_graph_ref);
@@ -373,7 +245,6 @@
             .begin_section(&sections::COLLECT_CONTROL_DATA);
         // ctd.new_dyn_data = Some(new_gen.dyn_data_collector.collect_data());
         ctd.perf_counter.end_section(section);
-<<<<<<< HEAD
         // ctd.new_feedback_data = None;
         self.utd.dyn_data_collector = new_gen.dyn_data_collector;
         self.utd.feedback_displayer = new_gen.feedback_displayer;
@@ -381,52 +252,12 @@
     }
 
     pub fn reload_dyn_data(&mut self) {
-=======
+        let mut ctd = self.ctd_mux.lock().unwrap();
+
         let section = ctd
             .perf_counter
-            .begin_section(&sections::COLLECT_STATICON_DATA);
-        ctd.new_staticon_dyn_data = Some(new_gen.staticon_dyn_data_collector.collect_data());
-        ctd.perf_counter.end_section(section);
-        ctd.new_feedback_data = None;
-        self.data.autocon_dyn_data_collector = new_gen.autocon_dyn_data_collector;
-        self.data.staticon_dyn_data_collector = new_gen.staticon_dyn_data_collector;
-        self.data.feedback_displayer = new_gen.feedback_displayer;
-    }
-
-    /// Recompiles everything if the audio thread has encountered something that requires
-    /// recompiling. This method exists because compilation is started by the UI thread.
-    pub fn recompile_if_requested_by_audio_thread(&mut self) {
-        let mut ctd = self.ctd_mux.lock().unwrap();
-        if ctd.request_recompile {
-            ctd.request_recompile = false;
-            drop(ctd);
-            self.recompile();
-        }
-    }
-
-    pub fn reload_autocon_dyn_data(&mut self) {
-        let mut ctd = self.ctd_mux.lock().unwrap();
-
-        let section = ctd
-            .perf_counter
-            .begin_section(&sections::COLLECT_AUTOCON_DATA);
-        ctd.new_autocon_dyn_data = Some(self.data.autocon_dyn_data_collector.collect_data());
-        ctd.perf_counter.end_section(section);
-    }
-
-    pub fn reload_staticon_dyn_data(&mut self) {
->>>>>>> 0a6b5dab
-        let mut ctd = self.ctd_mux.lock().unwrap();
-
-        let section = ctd
-            .perf_counter
-<<<<<<< HEAD
             .begin_section(&sections::COLLECT_CONTROL_DATA);
         // ctd.new_dyn_data = Some(self.utd.dyn_data_collector.collect_data());
-=======
-            .begin_section(&sections::COLLECT_STATICON_DATA);
-        ctd.new_staticon_dyn_data = Some(self.data.staticon_dyn_data_collector.collect_data());
->>>>>>> 0a6b5dab
         ctd.perf_counter.end_section(section);
     }
 
@@ -436,20 +267,14 @@
     /// the mutex.
     pub fn display_new_feedback_data(&mut self) {
         if let Ok(mut ctd) = self.ctd_mux.try_lock() {
-<<<<<<< HEAD
             // if let Some(data) = ctd.new_feedback_data.take() {
             //     self.utd.feedback_displayer.display_feedback(&data[..]);
             // }
-=======
-            if let Some(data) = ctd.new_feedback_data.take() {
-                self.data.feedback_displayer.display_feedback(&data[..]);
-            }
->>>>>>> 0a6b5dab
         }
     }
 }
 
-<<<<<<< HEAD
+impl AudioThreadEngine {
     // AUDIO THREAD METHODS ========================================================================
     pub fn set_global_params(&mut self, buffer_length: usize, sample_rate: usize) {
         let mut ctd = self.ctd_mux.lock().unwrap();
@@ -465,36 +290,15 @@
             // feedback loops.
             // TODO: This is only supposed to be called from the UI thread.
             self.recompile().unwrap();
-=======
-impl AudioThreadEngine {
-    pub fn set_host_format(&mut self, buffer_len: usize, sample_rate: usize) {
-        let mut ctd = self.ctd_mux.lock().unwrap();
-
-        // Avoid recompiling if there was no change.
-        if buffer_len != ctd.host_format.buffer_len || sample_rate != ctd.host_format.sample_rate {
-            ctd.host_format.buffer_len = buffer_len;
-            ctd.host_format.sample_rate = sample_rate;
-            ctd.request_recompile = true;
->>>>>>> 0a6b5dab
         }
     }
 
     pub fn start_note(&mut self, index: usize, velocity: f32) {
-<<<<<<< HEAD
         // TODO: Don't wait for julia thread.
         let mut ctd = self.ctd_mux.lock().unwrap();
         ctd.julia_request_input
             .send(julia_thread::Request::StartNote { index, velocity })
             .unwrap();
-=======
-        if let Some(program) = &mut self.data.current_program {
-            let mut ctd = self.ctd_mux.lock().unwrap();
-            match program.create_static_data() {
-                Ok(data) => ctd.notes.start_note(data, index, velocity),
-                Err(error) => ctd.critical_error = Some(error),
-            }
-        }
->>>>>>> 0a6b5dab
     }
 
     pub fn release_note(&mut self, index: usize) {
@@ -511,11 +315,7 @@
             "{} is not a valid pitch wheel value.",
             new_pitch_wheel
         );
-<<<<<<< HEAD
         self.atd.global_data.pitch_wheel = new_pitch_wheel;
-=======
-        self.data.host_data.pitch_wheel_value = new_pitch_wheel;
->>>>>>> 0a6b5dab
     }
 
     pub fn set_control(&mut self, index: usize, value: f32) {
@@ -525,7 +325,6 @@
             value
         );
         assert!(index < 128, "{} is not a valid control index.", index);
-<<<<<<< HEAD
         self.atd.global_data.controller_values[index] = value;
     }
 
@@ -571,83 +370,11 @@
         //         input_packer.set_dyn_data(&new_dyn_data[..]);
         //     }
         // }
-=======
-        self.data.host_data.controller_values[index] = value;
-    }
-
-    pub fn set_bpm(&mut self, bpm: f32) {
-        self.data.host_data.bpm = bpm;
-    }
-
-    pub fn set_song_time(&mut self, time: f32) {
-        self.data.host_data.song_time = time;
-    }
-
-    pub fn set_song_beats(&mut self, beats: f32) {
-        self.data.host_data.song_beats = beats;
-    }
-
-    pub fn render_audio(&mut self) -> &[f32] {
-        let mut ctd = self.ctd_mux.lock().unwrap();
-
-        // Don't run the program if we are waiting for it to be recompiled.
-        if ctd.request_recompile {
-            return &self.data.audio_buffer[..];
-        }
-
-        if let Some((code, data_format)) = ctd.new_source.take() {
-            ctd.notes.set_data_format(data_format.clone());
-            let section = ctd.perf_counter.begin_section(&sections::COMPILE_CODE);
-            ctd.currently_compiling = true;
-            // Compilation takes a while. Drop ctd so that other threads can use it.
-            drop(ctd);
-            self.data.compiler.reset_performance_counters();
-            match self.data.compiler.compile(code, data_format) {
-                Ok(program) => {
-                    ctd = self.ctd_mux.lock().unwrap();
-                    self.data.current_program = Some(program);
-                }
-                Err(err) => {
-                    ctd = self.ctd_mux.lock().unwrap();
-                    self.data.current_program = None;
-                    ctd.critical_error = Some(format!(
-                    concat!(
-                        "Note graph failed to compile!\n",
-                        "This is a critical error, please submit a bug report containing this error ",
-                        "message:\n\n{}",
-                    ),
-                    err
-                ));
-                }
-            }
-            ctd.currently_compiling = false;
-            ctd.perf_counter.end_section(section);
-            // The compiler has its own performance counters, this method adds anything they
-            // measure to our global performance counter.
-            self.data
-                .compiler
-                .tally_performance_counters(&mut ctd.perf_counter);
-        }
-        if let Some(program) = &mut self.data.current_program {
-            let mut input_packer = program.get_input_packer();
-            if let Some(new_autocon_dyn_data) = ctd.new_autocon_dyn_data.take() {
-                input_packer.set_autocon_dyn_data(&new_autocon_dyn_data[..]);
-            }
-            if let Some(new_staticon_dyn_data) = ctd.new_staticon_dyn_data.take() {
-                input_packer.set_staticon_dyn_data(&new_staticon_dyn_data[..]);
-            }
-        }
-        let audio_buf_len = ctd.host_format.buffer_len * 2;
-        if self.data.audio_buffer.len() != audio_buf_len {
-            self.data.audio_buffer.resize(audio_buf_len, 0.0);
-        }
->>>>>>> 0a6b5dab
         let update_feedback_data =
             self.data.last_feedback_data_update.elapsed() > FEEDBACK_UPDATE_INTERVAL;
         if update_feedback_data {
             self.data.last_feedback_data_update = Instant::now();
         }
-<<<<<<< HEAD
         let mut ctd = self.ctd_mux.lock().unwrap();
         let ok = ctd
             .julia_request_input
@@ -690,31 +417,5 @@
         //         // ));
         //     }
         // }
-=======
-        if let Some(program) = &mut self.data.current_program {
-            let CrossThreadData {
-                notes,
-                perf_counter,
-                ..
-            } = &mut *ctd;
-            let result = program.execute(
-                update_feedback_data,
-                &mut self.data.host_data,
-                notes,
-                &mut self.data.audio_buffer[..],
-                perf_counter,
-            );
-            if let Err(err) = result {
-                ctd.critical_error = Some(err);
-                self.data.current_program = None;
-            } else if let Ok(true) = result {
-                // Returns true if new feedback data was written.
-                if let Some(data) = program.get_output_unpacker().borrow_feedback_data() {
-                    ctd.new_feedback_data = Some(Vec::from(data));
-                }
-            }
-        }
-        &self.data.audio_buffer[..]
->>>>>>> 0a6b5dab
     }
 }