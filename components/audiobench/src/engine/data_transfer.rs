use jlrs_derive::IntoJulia;
use julia_helper::{DataType, Frame, JlrsResult, JuliaStruct, Value};

<<<<<<< HEAD
#[derive(Clone, PartialEq, Eq)]
pub struct GlobalParameters {
    pub channels: usize,
    pub buffer_length: usize,
=======
#[derive(Clone, Debug, PartialEq, Eq)]
pub struct HostFormat {
>>>>>>> 0a6b5dab
    pub sample_rate: usize,
}

#[derive(Clone, Debug, PartialEq, Eq)]
pub struct DataFormat {
    pub global_params: GlobalParameters,
    pub dyn_data_types: Vec<()>, // Previously IOType
    pub feedback_data_len: usize,
}

<<<<<<< HEAD
#[derive(Clone, PartialEq)]
pub struct GlobalData {
=======
#[derive(Clone)]
pub struct HostData {
>>>>>>> 0a6b5dab
    // MIDI specifies each MIDI Channel has 128 controls.
    pub controller_values: [f32; 128],
    // The pitch wheel is seperate from other controls due to its higher precision.
    pub pitch_wheel: f32,
    pub bpm: f32,
    pub elapsed_time: f32,
    pub elapsed_beats: f32,
}

impl GlobalData {
    pub fn new() -> Self {
        Self {
            controller_values: [0.0; 128],
            pitch_wheel: 0.0,
            bpm: 120.0,
            elapsed_time: 0.0,
            elapsed_beats: 0.0,
        }
    }

    pub fn as_julia_values<'f>(
        &self,
        frame: &mut impl Frame<'f>,
    ) -> JlrsResult<Vec<Value<'f, 'f>>> {
        Ok(vec![
            Value::move_array(frame, self.controller_values.to_vec(), (128,))?,
            Value::new(frame, self.pitch_wheel)?,
            Value::new(frame, self.bpm)?,
            Value::new(frame, self.elapsed_time)?,
            Value::new(frame, self.elapsed_beats)?,
        ])
    }
}

<<<<<<< HEAD
#[repr(C)]
#[derive(Clone, Copy)]
=======
impl std::fmt::Debug for HostData {
    fn fmt(&self, f: &mut std::fmt::Formatter) -> std::fmt::Result {
        f.debug_struct("HostData")
            .field("controller_values", &&self.controller_values[..])
            .field("pitch_wheel_value", &self.pitch_wheel_value)
            .field("bpm", &self.bpm)
            .field("song_time", &self.song_time)
            .field("song_beats", &self.song_beats);
        Ok(())
    }
}

>>>>>>> 0a6b5dab
pub struct NoteData {
    pub pitch: f32,
    pub velocity: f32,
    pub elapsed_samples: usize,
    pub elapsed_beats: f32,
    pub start_trigger: bool,
    pub release_trigger: bool,
}

pub struct InputPacker<'a> {
    // real_packer: &'a mut DataPacker,
    data_format: &'a DataFormat,
}

impl<'a> InputPacker<'a> {
    // If the pitch wheel is within the deadzone, it will read as zero instead of its actual value.
    // I added this because my pitch wheel is utter crap.
    const PITCH_WHEEL_DEADZONE: f32 = 0.1;
    // The extra division makes it so the ends of the pitch wheel still reach the specified value
    // considering the deadzone.
    // Range: +- perfect fifth, todo: make adjustable
    const PITCH_WHEEL_RANGE: f32 = (7.0 / 12.0) / (1.0 - Self::PITCH_WHEEL_DEADZONE);

    const GPI_PITCH: usize = 0;
    const GPI_VELOCITY: usize = 1;
    const GPI_NOTE_STATUS: usize = 2;
    const GPI_SHOULD_UPDATE: usize = 3;
    const GPI_BPM: usize = 4;
    const GPI_NOTE_TIME: usize = 5;
    const GPI_NOTE_BEATS: usize = 6;
    const GPI_elapsed_time: usize = 7;
    const GPI_elapsed_beats: usize = 8;
    const GPI_MIDI_CONTROLS: usize = 9;
    const GPI_AUTOCON_DYN_DATA: usize = 10;
    const GPI_CONTROL_DYN_DATA_START: usize = 11;

    pub fn new(data_format: &'a DataFormat) -> Self {
        Self {
            data_format,
        }
    }

    fn set_timing_input(&mut self, index: usize, start: f32, increment: f32) {
        let data: Vec<_> = (0..self.data_format.global_params.buffer_length)
            .map(|index| start + increment * index as f32)
            .collect();
        // self.real_packer
        //     .set_argument(index, IODataPtr::FloatArray(&data[..]));
    }

    pub fn set_global_data(&mut self, global_data: &GlobalData) {
        // self.real_packer
        //     .set_argument(Self::GPI_BPM, IODataPtr::Float(global_data.bpm));
        self.set_timing_input(
            Self::GPI_elapsed_time,
            global_data.elapsed_time,
            1.0 / self.data_format.global_params.sample_rate as f32,
        );
        self.set_timing_input(
            Self::GPI_elapsed_beats,
            global_data.elapsed_beats,
            global_data.bpm / 60.0 / self.data_format.global_params.sample_rate as f32,
        );
        // self.real_packer.set_argument(
        //     Self::GPI_MIDI_CONTROLS,
        //     IODataPtr::FloatArray(&global_data.controller_values[..]),
        // );
    }

    pub fn set_note_data(
        &mut self,
        note_data: &NoteData,
        global_data: &GlobalData,
        update_feedback: bool,
    ) {
        // Pitch wheel value goes from -1.0 to 1.0. At the extreme ends, pitch should be offset by
        // a nice ratio. In the middle, there should be a deadzone where nothing happens. There
        // should be no sudden transition when leaving the deadzone. This math makes all these
        // conditions true.
        let pitch_offset: f32 = if global_data.pitch_wheel.abs() <= Self::PITCH_WHEEL_DEADZONE {
            1.0
        } else {
            // Make sure to offset so there is no sudden transition.
            let wheel_offset = if global_data.pitch_wheel > 0.0 {
                Self::PITCH_WHEEL_DEADZONE
            } else {
                -Self::PITCH_WHEEL_DEADZONE
            };
            2.0f32.powf((global_data.pitch_wheel - wheel_offset) * Self::PITCH_WHEEL_RANGE)
        };
        // self.real_packer.set_argument(
        //     Self::GPI_PITCH,
        //     IODataPtr::Float(note_data.pitch * pitch_offset),
        // );
        // self.real_packer
        //     .set_argument(Self::GPI_VELOCITY, IODataPtr::Float(note_data.velocity));
        // self.real_packer.set_argument(
        //     Self::GPI_NOTE_STATUS,
        //     IODataPtr::Float(if note_data.start_trigger {
        //         2.0
        //     } else if note_data.release_trigger {
        //         1.0
        //     } else {
        //         0.0
        //     }),
        // );
        // self.real_packer.set_argument(
        //     Self::GPI_SHOULD_UPDATE,
        //     IODataPtr::Float(if update_feedback { 1.0 } else { 0.0 }),
        // );
        let sample_rate = self.data_format.global_params.sample_rate as f32;
        let elapsed_seconds = note_data.elapsed_samples as f32 / sample_rate;
        self.set_timing_input(Self::GPI_NOTE_TIME, elapsed_seconds, 1.0 / sample_rate);
        self.set_timing_input(
            Self::GPI_NOTE_BEATS,
            note_data.elapsed_beats,
            global_data.bpm / 60.0 / sample_rate,
        );
    }

    pub fn set_autocon_dyn_data(&mut self, data: &[f32]) {
<<<<<<< HEAD
        // self.real_packer
        //     .set_argument(Self::GPI_AUTOCON_DYN_DATA, IODataPtr::FloatArray(data));
    }

    pub fn set_dyn_data<T>(&mut self, data: &[T]) { // Previously OwnedIOData
        assert!(self.data_format.dyn_data_types.len() == data.len());
        for (index, item) in data.iter().enumerate() {
            // let item_ptr = item.borrow();
            // self.real_packer
            //     .set_argument(Self::GPI_CONTROL_DYN_DATA_START + index, item_ptr);
=======
        if self.real_packer.borrow_format().len() > Self::GPI_AUTOCON_DYN_DATA {
            self.real_packer
                .set_argument(Self::GPI_AUTOCON_DYN_DATA, IODataPtr::FloatArray(data));
        }
    }

    pub fn set_staticon_dyn_data(&mut self, data: &[OwnedIOData]) {
        assert!(self.data_format.staticon_dyn_data_types.len() == data.len());
        if self.real_packer.borrow_format().len() > Self::GPI_STATICON_DYN_DATA_START + data.len() {
            for (index, item) in data.iter().enumerate() {
                let item_ptr = item.borrow();
                self.real_packer
                    .set_argument(Self::GPI_STATICON_DYN_DATA_START + index, item_ptr);
            }
>>>>>>> 0a6b5dab
        }
    }
}

pub struct OutputUnpacker {
    // real_unpacker: &'a DataUnpacker,
}

impl OutputUnpacker {
    const GPI_AUDIO_OUT: usize = 0;
    const GPI_FEEDBACK_DATA: usize = 1;

    pub fn new() -> Self {
        Self { }
    }

    pub fn borrow_audio_out(&self) -> &[f32] {
        unimplemented!()
    }

<<<<<<< HEAD
    pub fn borrow_feedback_data(&self) -> &[f32] {
        unimplemented!()
=======
    pub fn borrow_feedback_data(&self) -> Option<&[f32]> {
        if self.real_unpacker.borrow_format().len() > Self::GPI_FEEDBACK_DATA {
            unsafe {
                if let IODataPtr::FloatArray(arr) =
                    self.real_unpacker.get_argument(Self::GPI_FEEDBACK_DATA)
                {
                    Some(arr)
                } else {
                    unreachable!()
                }
            }
        } else {
            None
        }
>>>>>>> 0a6b5dab
    }
}<|MERGE_RESOLUTION|>--- conflicted
+++ resolved
@@ -1,15 +1,10 @@
 use jlrs_derive::IntoJulia;
 use julia_helper::{DataType, Frame, JlrsResult, JuliaStruct, Value};
 
-<<<<<<< HEAD
 #[derive(Clone, PartialEq, Eq)]
 pub struct GlobalParameters {
     pub channels: usize,
     pub buffer_length: usize,
-=======
-#[derive(Clone, Debug, PartialEq, Eq)]
-pub struct HostFormat {
->>>>>>> 0a6b5dab
     pub sample_rate: usize,
 }
 
@@ -20,13 +15,8 @@
     pub feedback_data_len: usize,
 }
 
-<<<<<<< HEAD
 #[derive(Clone, PartialEq)]
 pub struct GlobalData {
-=======
-#[derive(Clone)]
-pub struct HostData {
->>>>>>> 0a6b5dab
     // MIDI specifies each MIDI Channel has 128 controls.
     pub controller_values: [f32; 128],
     // The pitch wheel is seperate from other controls due to its higher precision.
@@ -61,23 +51,8 @@
     }
 }
 
-<<<<<<< HEAD
 #[repr(C)]
 #[derive(Clone, Copy)]
-=======
-impl std::fmt::Debug for HostData {
-    fn fmt(&self, f: &mut std::fmt::Formatter) -> std::fmt::Result {
-        f.debug_struct("HostData")
-            .field("controller_values", &&self.controller_values[..])
-            .field("pitch_wheel_value", &self.pitch_wheel_value)
-            .field("bpm", &self.bpm)
-            .field("song_time", &self.song_time)
-            .field("song_beats", &self.song_beats);
-        Ok(())
-    }
-}
-
->>>>>>> 0a6b5dab
 pub struct NoteData {
     pub pitch: f32,
     pub velocity: f32,
@@ -199,7 +174,6 @@
     }
 
     pub fn set_autocon_dyn_data(&mut self, data: &[f32]) {
-<<<<<<< HEAD
         // self.real_packer
         //     .set_argument(Self::GPI_AUTOCON_DYN_DATA, IODataPtr::FloatArray(data));
     }
@@ -210,22 +184,6 @@
             // let item_ptr = item.borrow();
             // self.real_packer
             //     .set_argument(Self::GPI_CONTROL_DYN_DATA_START + index, item_ptr);
-=======
-        if self.real_packer.borrow_format().len() > Self::GPI_AUTOCON_DYN_DATA {
-            self.real_packer
-                .set_argument(Self::GPI_AUTOCON_DYN_DATA, IODataPtr::FloatArray(data));
-        }
-    }
-
-    pub fn set_staticon_dyn_data(&mut self, data: &[OwnedIOData]) {
-        assert!(self.data_format.staticon_dyn_data_types.len() == data.len());
-        if self.real_packer.borrow_format().len() > Self::GPI_STATICON_DYN_DATA_START + data.len() {
-            for (index, item) in data.iter().enumerate() {
-                let item_ptr = item.borrow();
-                self.real_packer
-                    .set_argument(Self::GPI_STATICON_DYN_DATA_START + index, item_ptr);
-            }
->>>>>>> 0a6b5dab
         }
     }
 }
@@ -246,24 +204,7 @@
         unimplemented!()
     }
 
-<<<<<<< HEAD
     pub fn borrow_feedback_data(&self) -> &[f32] {
         unimplemented!()
-=======
-    pub fn borrow_feedback_data(&self) -> Option<&[f32]> {
-        if self.real_unpacker.borrow_format().len() > Self::GPI_FEEDBACK_DATA {
-            unsafe {
-                if let IODataPtr::FloatArray(arr) =
-                    self.real_unpacker.get_argument(Self::GPI_FEEDBACK_DATA)
-                {
-                    Some(arr)
-                } else {
-                    unreachable!()
-                }
-            }
-        } else {
-            None
-        }
->>>>>>> 0a6b5dab
     }
 }