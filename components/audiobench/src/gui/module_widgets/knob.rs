--- conflicted
+++ resolved
@@ -1,9 +1,5 @@
-<<<<<<< HEAD
-use super::{ModuleWidget, PopupMenu};
 use crate::engine::controls::FloatInRangeControl;
-=======
 use super::ModuleWidgetImpl;
->>>>>>> 0a6b5dab
 use crate::engine::parts as ep;
 use crate::gui::constants::*;
 use crate::gui::graphics::{HAlign, VAlign};
@@ -27,22 +23,6 @@
     feedback: control,
 }
 
-<<<<<<< HEAD
-#[derive(Clone)]
-pub struct Knob {
-    tooltip: String,
-    control: Rcrc<FloatInRangeControl>,
-    // This allows the knob to share feedback data with the right-click menu when it it open.
-    value: Rcrc<f32>,
-    pos: (f32, f32),
-    label: String,
-}
-
-impl Knob {
-    pub fn create(
-        pos: (f32, f32),
-        control: Rcrc<FloatInRangeControl>,
-=======
 scui::widget! {
     pub Knob
     State {
@@ -64,7 +44,6 @@
         parent: &impl KnobParent,
         pos: Vec2D,
         control: Rcrc<ep::Autocon>,
->>>>>>> 0a6b5dab
         label: String,
         tooltip: String,
     ) -> Rc<Self> {
@@ -117,13 +96,8 @@
         }
     }
 
-<<<<<<< HEAD
-    fn get_drop_target_at(&self, _local_pos: (f32, f32)) -> DropTarget {
-        DropTarget::FloatInRangeControl(Rc::clone(&self.control))
-=======
     fn get_drop_target_impl(self: &Rc<Self>, _pos: Vec2D) -> Option<DropTarget> {
         Some(DropTarget::Autocon(Rc::clone(&self.state.borrow().control)))
->>>>>>> 0a6b5dab
     }
 
     fn on_hover_impl(self: &Rc<Self>, _pos: Vec2D) -> Option<()> {
@@ -132,27 +106,11 @@
             interaction: InteractionHint::LeftClickAndDrag
                 | InteractionHint::RightClick
                 | InteractionHint::DoubleClick,
-<<<<<<< HEAD
-        })
-    }
-
-    fn add_wires(&self, wire_tracker: &mut WireTracker) {
-        let (cx, cy) = (self.pos.0 + grid(2) / 2.0, self.pos.1 + grid(2) / 2.0);
-        for lane in self.control.borrow().automation.iter() {
-            unimplemented!();
-            // let (module, output_index) = &lane.connection;
-            // let output_index = *output_index as i32;
-            // let module_ref = module.borrow();
-            // let (ox, oy) = Module::output_position(&*module_ref, output_index);
-            // wire_tracker.add_wire((ox, oy), (cx, cy));
-        }
-=======
         };
         self.with_gui_state_mut(|state| {
             state.set_tooltip(tooltip);
         });
         Some(())
->>>>>>> 0a6b5dab
     }
 
     fn draw_impl(self: &Rc<Self>, g: &mut Renderer) {
@@ -231,21 +189,6 @@
     }
 }
 
-<<<<<<< HEAD
-#[derive(Clone)]
-pub struct KnobEditor {
-    control: Rcrc<FloatInRangeControl>,
-    value: Rcrc<f32>,
-    pos: (f32, f32),
-    size: (f32, f32),
-    label: String,
-    tooltip: String,
-}
-
-impl KnobEditor {
-    pub(super) fn create(
-        control: Rcrc<FloatInRangeControl>,
-=======
 scui::widget! {
     pub(super) KnobEditor
     State {
@@ -262,7 +205,6 @@
     pub(super) fn new(
         parent: &impl KnobEditorParent,
         control: Rcrc<ep::Autocon>,
->>>>>>> 0a6b5dab
         value: Rcrc<f32>,
         center_pos: Vec2D,
         label: String,
