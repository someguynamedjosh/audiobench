--- conflicted
+++ resolved
@@ -1,9 +1,5 @@
-<<<<<<< HEAD
-use super::{KnobEditor, ModuleWidget};
 use crate::engine::controls::FloatInRangeControl;
-=======
 use super::ModuleWidgetImpl;
->>>>>>> 0a6b5dab
 use crate::engine::parts as ep;
 use crate::gui::constants::*;
 use crate::gui::module_widgets::KnobEditor;
@@ -27,22 +23,6 @@
     feedback: control,
 }
 
-<<<<<<< HEAD
-#[derive(Clone)]
-pub struct MiniKnob {
-    control: Rcrc<FloatInRangeControl>,
-    // This allows the knob to share feedback data with the right-click menu when it it open.
-    value: Rcrc<f32>,
-    pos: (f32, f32),
-    label: String,
-    tooltip: String,
-}
-
-impl MiniKnob {
-    pub fn create(
-        pos: (f32, f32),
-        control: Rcrc<FloatInRangeControl>,
-=======
 scui::widget! {
     pub MiniKnob
     State {
@@ -64,7 +44,6 @@
         parent: &impl MiniKnobParent,
         pos: Vec2D,
         control: Rcrc<ep::Autocon>,
->>>>>>> 0a6b5dab
         label: String,
         tooltip: String,
     ) -> Rc<Self> {
@@ -117,13 +96,8 @@
         }
     }
 
-<<<<<<< HEAD
-    fn get_drop_target_at(&self, _local_pos: (f32, f32)) -> DropTarget {
-        DropTarget::FloatInRangeControl(Rc::clone(&self.control))
-=======
     fn get_drop_target_impl(self: &Rc<Self>, _pos: Vec2D) -> Option<DropTarget> {
         Some(DropTarget::Autocon(Rc::clone(&self.state.borrow().control)))
->>>>>>> 0a6b5dab
     }
 
     fn on_hover_impl(self: &Rc<Self>, _pos: Vec2D) -> Option<()> {
@@ -132,27 +106,11 @@
             interaction: InteractionHint::LeftClickAndDrag
                 | InteractionHint::RightClick
                 | InteractionHint::DoubleClick,
-<<<<<<< HEAD
-        })
-    }
-
-    fn add_wires(&self, wire_tracker: &mut WireTracker) {
-        let (cx, cy) = (self.pos.0 + grid(1) / 2.0, self.pos.1 + grid(1) / 2.0);
-        for lane in self.control.borrow().automation.iter() {
-            unimplemented!();
-            // let (module, output_index) = &lane.connection;
-            // let output_index = *output_index as i32;
-            // let module_ref = module.borrow();
-            // let (ox, oy) = Module::output_position(&*module_ref, output_index);
-            // wire_tracker.add_wire((ox, oy), (cx, cy));
-        }
-=======
         };
         self.with_gui_state_mut(|state| {
             state.set_tooltip(tooltip);
         });
         Some(())
->>>>>>> 0a6b5dab
     }
 
     fn draw_impl(self: &Rc<Self>, g: &mut Renderer) {
@@ -174,11 +132,7 @@
         } else {
             g.set_color(&COLOR_BG0);
         }
-<<<<<<< HEAD
-        g.fill_pie(0.0, 0.0, grid(1), KNOB_INSIDE_SPACE, MIN_ANGLE, MAX_ANGLE);
-=======
         g.draw_pie(0, grid(1), KNOB_INSIDE_SPACE * 2.0, MIN_ANGLE, MAX_ANGLE);
->>>>>>> 0a6b5dab
         g.set_color(&COLOR_EDITABLE);
         if highlight {
             g.set_alpha(0.5);
