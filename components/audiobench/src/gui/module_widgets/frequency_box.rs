<<<<<<< HEAD
use super::ModuleWidget;
use crate::engine::controls as controls;
use crate::gui::action::MouseAction;
=======
use super::ModuleWidgetImpl;
use crate::engine::static_controls as staticons;
use crate::gui::mouse_behaviors::{ContinuouslyMutateStaticon};
>>>>>>> 0a6b5dab
use crate::gui::constants::*;
use crate::gui::graphics::{GrahpicsWrapper, HAlign, VAlign};
use crate::gui::{InteractionHint, Tooltip};
use crate::scui_config::{DropTarget, Renderer, MaybeMouseBehavior};
use scui::{MouseMods, Vec2D, WidgetImpl};
use shared_util::prelude::*;

yaml_widget_boilerplate::make_widget_outline! {
    widget_struct: FrequencyBox,
    constructor: new(
        parent: ParentRef,
        pos: GridPos,
        control: FrequencyControlRef,
        label: String,
        tooltip: String,
    ),
}

<<<<<<< HEAD
#[derive(Clone)]
pub struct FrequencyBox {
    tooltip: String,
    control: Rcrc<controls::FrequencyControl>,
    pos: (f32, f32),
    label: String,
=======
scui::widget! {
    pub FrequencyBox
    State {
        pos: Vec2D,
        control: Rcrc<staticons::ControlledFrequency>,
        label: String,
        tooltip: String,
    }
>>>>>>> 0a6b5dab
}

impl FrequencyBox {
    const WIDTH: f32 = grid(2);
    const HEIGHT: f32 = grid(2) - FONT_SIZE - GRID_P / 2.0;
<<<<<<< HEAD
    pub fn create(
        pos: (f32, f32),
        control: Rcrc<controls::FrequencyControl>,
=======
    fn new(
        parent: &impl FrequencyBoxParent,
        pos: Vec2D,
        control: Rcrc<staticons::ControlledFrequency>,
>>>>>>> 0a6b5dab
        label: String,
        tooltip: String,
    ) -> Rc<Self> {
        let state = FrequencyBoxState {
            pos,
            control,
            label,
            tooltip,
        };
        Rc::new(Self::create(parent, state))
    }
}

impl WidgetImpl<Renderer, DropTarget> for FrequencyBox {
    fn get_pos_impl(self: &Rc<Self>) -> Vec2D {
        self.state.borrow().pos
    }

    fn get_size_impl(self: &Rc<Self>) -> Vec2D {
        grid(2).into()
    }

    fn get_mouse_behavior_impl(self: &Rc<Self>, _pos: Vec2D, _mods: &MouseMods) -> MaybeMouseBehavior {
        let state = self.state.borrow();
        let frequency = state.control.borrow();
        let cref = Rc::clone(&state.control);
        let mut float_value = frequency.get_value();
        ContinuouslyMutateStaticon::wrap(self, move |delta, _steps| {
            float_value *= (2.0f32).powf(delta / LOG_OCTAVE_PIXELS);
            float_value = float_value.clam(controls::FrequencyControl::MIN_FREQUENCY, 99_000.0);
            let update = cref.borrow_mut().set_value(float_value);
            (update, None)
<<<<<<< HEAD
        });
        MouseAction::ContinuouslyMutateControl {
            mutator,
            code_reload_requested: false,
        }
    }

    fn get_tooltip_at(&self, _local_pos: (f32, f32)) -> Option<Tooltip> {
        Some(Tooltip {
            text: self.tooltip.clone(),
            interaction: InteractionHint::LeftClickAndDrag | InteractionHint::RightClick,
=======
>>>>>>> 0a6b5dab
        })
    }

    fn on_hover_impl(self: &Rc<Self>, _pos: Vec2D) -> Option<()> {
        let this_state = self.state.borrow();
        self.with_gui_state_mut(|state| {
            state.set_tooltip(Tooltip {
                text: this_state.tooltip.clone(),
                interaction: InteractionHint::LeftClickAndDrag | InteractionHint::RightClick,
            });
        });
        Some(())
    }

    fn draw_impl(self: &Rc<Self>, g: &mut Renderer) {
        let state = self.state.borrow();
        const W: f32 = FrequencyBox::WIDTH;
        const H: f32 = FrequencyBox::HEIGHT;
        const CS: f32 = CORNER_SIZE;
        g.set_color(&COLOR_BG0);
        g.draw_rounded_rect(0, (W, H), CS);
        {
            let val = state.control.borrow().get_formatted_value();
            g.set_color(&COLOR_FG1);
            g.draw_text(
                BIG_FONT_SIZE,
                (GRID_P, 0.0),
                (W - GRID_P * 2.0, H),
                (-1, 0),
                1,
                &val,
            );
        }
        {
            let val = &state.label;
            g.set_color(&COLOR_FG1);
            g.draw_text(FONT_SIZE, 0, (W, grid(2)), (0, 1), 1, val);
        }
    }
}

impl ModuleWidgetImpl for FrequencyBox {}<|MERGE_RESOLUTION|>--- conflicted
+++ resolved
@@ -1,12 +1,6 @@
-<<<<<<< HEAD
-use super::ModuleWidget;
+use super::ModuleWidgetImpl;
 use crate::engine::controls as controls;
-use crate::gui::action::MouseAction;
-=======
-use super::ModuleWidgetImpl;
-use crate::engine::static_controls as staticons;
 use crate::gui::mouse_behaviors::{ContinuouslyMutateStaticon};
->>>>>>> 0a6b5dab
 use crate::gui::constants::*;
 use crate::gui::graphics::{GrahpicsWrapper, HAlign, VAlign};
 use crate::gui::{InteractionHint, Tooltip};
@@ -25,14 +19,6 @@
     ),
 }
 
-<<<<<<< HEAD
-#[derive(Clone)]
-pub struct FrequencyBox {
-    tooltip: String,
-    control: Rcrc<controls::FrequencyControl>,
-    pos: (f32, f32),
-    label: String,
-=======
 scui::widget! {
     pub FrequencyBox
     State {
@@ -41,22 +27,15 @@
         label: String,
         tooltip: String,
     }
->>>>>>> 0a6b5dab
 }
 
 impl FrequencyBox {
     const WIDTH: f32 = grid(2);
     const HEIGHT: f32 = grid(2) - FONT_SIZE - GRID_P / 2.0;
-<<<<<<< HEAD
-    pub fn create(
-        pos: (f32, f32),
-        control: Rcrc<controls::FrequencyControl>,
-=======
     fn new(
         parent: &impl FrequencyBoxParent,
         pos: Vec2D,
         control: Rcrc<staticons::ControlledFrequency>,
->>>>>>> 0a6b5dab
         label: String,
         tooltip: String,
     ) -> Rc<Self> {
@@ -89,20 +68,6 @@
             float_value = float_value.clam(controls::FrequencyControl::MIN_FREQUENCY, 99_000.0);
             let update = cref.borrow_mut().set_value(float_value);
             (update, None)
-<<<<<<< HEAD
-        });
-        MouseAction::ContinuouslyMutateControl {
-            mutator,
-            code_reload_requested: false,
-        }
-    }
-
-    fn get_tooltip_at(&self, _local_pos: (f32, f32)) -> Option<Tooltip> {
-        Some(Tooltip {
-            text: self.tooltip.clone(),
-            interaction: InteractionHint::LeftClickAndDrag | InteractionHint::RightClick,
-=======
->>>>>>> 0a6b5dab
         })
     }
 
