--- conflicted
+++ resolved
@@ -1,11 +1,5 @@
-<<<<<<< HEAD
-use super::ModuleWidget;
+use super::ModuleWidgetImpl;
 use crate::engine::controls as controls;
-use crate::gui::action::MouseAction;
-=======
-use super::ModuleWidgetImpl;
-use crate::engine::static_controls as staticons;
->>>>>>> 0a6b5dab
 use crate::gui::constants::*;
 use crate::gui::graphics::{GrahpicsWrapper, HAlign, VAlign};
 use crate::gui::mouse_behaviors::{ContinuouslyMutateStaticon, MutateStaticon};
@@ -26,15 +20,6 @@
     ),
 }
 
-<<<<<<< HEAD
-#[derive(Clone)]
-pub struct DurationBox {
-    tooltip: String,
-    duration_control: Rcrc<controls::DurationControl>,
-    mode_control: Rcrc<controls::TimingModeControl>,
-    pos: (f32, f32),
-    label: String,
-=======
 scui::widget! {
     pub DurationBox
     State {
@@ -44,27 +29,17 @@
         mode_control: Rcrc<staticons::ControlledTimingMode>,
         label: String,
     }
->>>>>>> 0a6b5dab
 }
 
 const WIDTH: f32 = grid(2);
 const HEIGHT: f32 = grid(2) - FONT_SIZE - GRID_P / 2.0;
 
 impl DurationBox {
-<<<<<<< HEAD
-    const WIDTH: f32 = grid(2);
-    const HEIGHT: f32 = grid(2) - FONT_SIZE - GRID_P / 2.0;
-    pub fn create(
-        pos: (f32, f32),
-        duration_control: Rcrc<controls::DurationControl>,
-        mode_control: Rcrc<controls::TimingModeControl>,
-=======
     pub fn new(
         parent: &impl DurationBoxParent,
         pos: Vec2D,
         duration_control: Rcrc<staticons::ControlledDuration>,
         mode_control: Rcrc<staticons::ControlledTimingMode>,
->>>>>>> 0a6b5dab
         label: String,
         tooltip: String,
     ) -> Rc<Self> {
@@ -98,21 +73,11 @@
         let duration = state.duration_control.borrow();
         let cref = Rc::clone(&state.duration_control);
         if mods.right_click {
-<<<<<<< HEAD
-            MouseAction::MutateControl(Box::new(move || cref.borrow_mut().toggle_mode()))
-        } else if duration.is_using_fractional_mode() {
-            let (num, den) = duration.get_fractional_value();
-            let use_denominator = local_pos.0 >= Self::WIDTH / 2.0;
-            let mutator: Box<
-                dyn FnMut(f32, Option<f32>) -> (controls::UpdateRequest, Option<Tooltip>),
-            > = if use_denominator {
-=======
             MutateStaticon::wrap(self, move || cref.borrow_mut().toggle_mode())
         } else if duration.is_using_fractional_mode() {
             let (num, den) = duration.get_fractional_value();
             let use_denominator = pos.x >= WIDTH / 2.0;
             if use_denominator {
->>>>>>> 0a6b5dab
                 let mut float_value = den as f32;
                 ContinuouslyMutateStaticon::wrap(self, move |delta, _steps| {
                     float_value += delta / 12.0;
@@ -132,13 +97,6 @@
                         .set_fractional_value((float_value as u8, den));
                     (update, None)
                 })
-<<<<<<< HEAD
-            };
-            MouseAction::ContinuouslyMutateControl {
-                mutator,
-                code_reload_requested: false,
-=======
->>>>>>> 0a6b5dab
             }
         } else {
             let mut float_value = duration.get_decimal_value();
@@ -147,15 +105,7 @@
                 float_value = float_value.clam(0.0003, 99.8);
                 let update = cref.borrow_mut().set_decimal_value(float_value);
                 (update, None)
-<<<<<<< HEAD
-            });
-            MouseAction::ContinuouslyMutateControl {
-                mutator,
-                code_reload_requested: false,
-            }
-=======
             })
->>>>>>> 0a6b5dab
         }
     }
 
