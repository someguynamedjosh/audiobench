--- conflicted
+++ resolved
@@ -65,32 +65,6 @@
     current_tab_index: usize,
 }
 
-<<<<<<< HEAD
-#[derive(Eq, PartialEq, Clone, Copy)]
-pub enum GuiScreen {
-    LibraryBrowser,
-    PatchBrowser,
-    NoteGraph,
-    ModuleBrowser,
-}
-
-impl GuiScreen {
-    fn all() -> Vec<GuiScreen> {
-        vec![
-            Self::LibraryBrowser,
-            Self::PatchBrowser,
-            Self::NoteGraph,
-            Self::ModuleBrowser,
-        ]
-    }
-
-    pub fn get_icon_name(&self) -> &'static str {
-        match self {
-            Self::LibraryBrowser => "Factory:library",
-            Self::PatchBrowser => "Factory:patch_browser",
-            Self::NoteGraph => "Factory:note",
-            Self::ModuleBrowser => "Factory:add",
-=======
 impl GuiState {
     pub fn new(registry: Rcrc<Registry>, engine: Rcrc<UiThreadEngine>) -> Self {
         Self {
@@ -100,7 +74,6 @@
             tooltip: Default::default(),
             tabs: Vec::new(),
             current_tab_index: 0,
->>>>>>> 0a6b5dab
         }
     }
 
